--- conflicted
+++ resolved
@@ -366,7 +366,6 @@
 
 def main(args):
     # Define CIFAR100 dataset handler
-<<<<<<< HEAD
     # dataset_handler = data.CIFAR100Handler(batch_size=args.batch_size,
     #                                        validation_split=0.1,
     #                                        random_seed=42,
@@ -380,21 +379,6 @@
                                                                      num_workers=2, random_seed=42,
                                                                      data_dir=args.data_dir)
     forget_loader, val_loader = CorrespondingLoaders(forget_loader, val_loader).get_loaders()
-=======
-    dataset_handler = data.CIFAR100Handler(batch_size=args.batch_size,
-                                           validation_split=0.1,
-                                           random_seed=1,
-                                           data_dir=args.data_dir)
-    data_confuser = data.uniform_confuser(confuse_level=.0, random_seed=42)
-    splitter = data.mix_both_sets(amend_split=1., retain_split=0.1, random_seed=42)
-    confused_dataset_handler = data.AmendedDatasetHandler(dataset_handler, data_confuser, splitter)
-    train_loader, val_loader, test_loader, forget_loader, retain_loader = \
-        confused_dataset_handler.get_dataloaders()
-    # train_loader, val_loader, test_loader, retain_loader, forget_loader = get_cifar100_dataloaders(batch_size=args.batch_size, validation_split=0.1,
-    #                                                                  num_workers=2, random_seed=42,
-    #                                                                  data_dir=args.data_dir)
-
->>>>>>> 5b4d4370
     # Initialize model
     model = get_model(args.model, num_classes=100, pretrained_weights=None,
                       weight_path=args.weight_path)
