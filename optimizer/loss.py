--- conflicted
+++ resolved
@@ -40,8 +40,6 @@
         return self.regularizer / (kl_loss + self.denom_stabilizer)
 
 
-<<<<<<< HEAD
-=======
 def reference_loss(model, model_teacher, input, output, reference=4.2):
     # Define the reference value as a torch tensor
     reference_tensor = torch.tensor(reference, dtype=torch.float32, requires_grad=False)
@@ -54,7 +52,6 @@
     CE = nn.CrossEntropyLoss()(model(input), output)
     return CE
 
->>>>>>> 5b4d4370
 def KL_retain_loss(model, model_teacher, input, output):
     return KLDivLossCustom()(model(input), model_teacher(input))
 
